--- conflicted
+++ resolved
@@ -22,10 +22,6 @@
   "homepage": "https://github.com/stasel/NodeGSM",
   "dependencies": {
     "node-sms-pdu": "^0.3.0",
-<<<<<<< HEAD
-=======
-    "nodegsm": "^1.0.3",
->>>>>>> 3180dd6a
     "serialport": "^9.0.4"
   }
 }