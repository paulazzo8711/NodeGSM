--- conflicted
+++ resolved
@@ -30,16 +30,7 @@
     if (dbm >= -85) {
       return "Good";
     }
-    if (dbm >= -100) {
-      return "Fair";
-    }
-    if (dbm > -110) {
-      return "Poor";
-    }
-    return "No Signal";
-  }
-
-<<<<<<< HEAD
+
     // Example input:
     // +CMGL: 0,"REC UNREAD","002B003100310031003200320032003300330033003400340034",,"19/07/07,20:40:54+08",145,15
     // 00480065006C006C006F00200057006F0072006C006400210020D83CDF0D
@@ -85,7 +76,12 @@
         }
         return messages
     }
-=======
+    if (dbm > -110) {
+      return "Poor";
+    }
+    return "No Signal";
+  }
+
   berDescription(ber) {
     const map = {
       0: "less than 0.2%",
@@ -109,7 +105,6 @@
     let messages = [];
     for (let i = 0; i < list.length; i += 2) {
       const parts = list[i].replace("+CMGL: ", "").split(",");
->>>>>>> 3180dd6a
 
       const index = parseInt(parts[0]);
       const status = parts[1].trimQuotes();
@@ -181,7 +176,6 @@
     return this.replace(/^"?(.*?)"?$/, "$1");
   },
 
-<<<<<<< HEAD
     /**
      * @returns {String} 
      */
@@ -226,37 +220,30 @@
     return swapped.toUpperCase();
 },
 
-=======
-  /**
-   * @returns {String}
-   */
-  decodedUCS2Hex() {
-    return Buffer.from(this, "hex").swap16().toString("ucs2");
-  },
-
-  /**
-   * @returns {String}
-   */
-  UCS2HexString(text) {
-    // Convert the text to a UCS-2 encoded buffer and then to a hex string.
-    let hexStr = Buffer.from(text, "ucs2").toString("hex").toUpperCase();
-    // Apply manual byte swapping to the hex string.
-    return manualSwap16(hexStr);
-  },
-  /**
-   * Swaps bytes of a UCS-2 hex string.
-   * @param {String} hexStr The hex string to swap.
-   * @returns {String} The swapped hex string.
-   */
-  manualSwap16(hexStr) {
-    let swapped = "";
-    for (let i = 0; i < hexStr.length; i += 4) {
-      // Swap every two bytes (4 hex characters)
-      swapped += hexStr.substring(i + 2, i + 4) + hexStr.substring(i, i + 2);
+
+    /**
+     * @returns {String} 
+     */
+    decodedFromAsciiString() {
+        let output = ""
+        let i = 0
+        while(i < this.length ) {
+            if (this[i] < 2 && i+2 < this.length) {
+                output += String.fromCharCode(parseInt(this[i]+this[i+1]+this[i+2]))
+                i+=3
+            }
+            else if (i+1 < this.length) {
+                output += String.fromCharCode(parseInt(this[i]+this[i+1]))
+                i+=2
+            }
+            else {
+                i+=1
+            }
+        }
+        return output
     }
     return swapped.toUpperCase();
   },
->>>>>>> 3180dd6a
 
   /**
    * @returns {String}
